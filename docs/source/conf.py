# Configuration file for the Sphinx documentation builder.

# -- Project information

project = 'SabIA-How-To'
copyright = '2024, SabIA Team'
author = 'SabIA Team'

release = '0.0'
version = '0.0.0'

# -- General configuration

extensions = [
    'sphinx.ext.duration',
    'sphinx.ext.doctest',
    'sphinx.ext.autodoc',
    'sphinx.ext.autosummary',
    'sphinx.ext.intersphinx',
<<<<<<< HEAD
    'sphinx.ext.viewcode',
    'nbsphinx',
=======
    'nbsphinx',
    'sphinx.ext.viewcode',  # This allows linking or embedding source code
    'sphinx_copybutton' # pip install sphinx-copybutton
>>>>>>> a9e81496
]

intersphinx_mapping = {
    'python': ('https://docs.python.org/3/', None),
    'sphinx': ('https://www.sphinx-doc.org/en/master/', None),
}
intersphinx_disabled_domains = ['std']

templates_path = ['_templates']

# -- Options for HTML output

html_theme = 'sphinx_rtd_theme'

# -- Options for EPUB output
epub_show_urls = 'footnote'<|MERGE_RESOLUTION|>--- conflicted
+++ resolved
@@ -17,14 +17,9 @@
     'sphinx.ext.autodoc',
     'sphinx.ext.autosummary',
     'sphinx.ext.intersphinx',
-<<<<<<< HEAD
     'sphinx.ext.viewcode',
     'nbsphinx',
-=======
-    'nbsphinx',
-    'sphinx.ext.viewcode',  # This allows linking or embedding source code
     'sphinx_copybutton' # pip install sphinx-copybutton
->>>>>>> a9e81496
 ]
 
 intersphinx_mapping = {
