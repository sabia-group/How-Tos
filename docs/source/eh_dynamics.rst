--- conflicted
+++ resolved
@@ -58,7 +58,6 @@
 Set up the ``geometry.in`` file
 ********************************
 
-<<<<<<< HEAD
 The ``geometry.in`` contains the initial nuclear geometry. In addition, initial velocities can be added to selected (or all) nuclei. The syntax for that is ::
 
         atom      -1.20546609     -0.68410171      0.00002445 C
@@ -77,8 +76,7 @@
 .. note::
    Somethings important to keep in mind, is that the Ehrenfest trajectory is output every time step even if a larger output time step was choosen. Moreover, the dipole moment only contains the contribution from the electrons (not taking into account the negative sign of the electronic charge). Nuclear dipole moment has to be computed from the nuclei trajectory.
 
-An easy test is to look at the total energy and check if it is conserved after the external field is gone. 
-=======
+An easy test is to look at the total energy and check if it is conserved after the external field is gone.
+
 .. rubric:: Footnotes
-.. [#f1] However outputting only every 0.5 a.u. does not work right now, the Ehrenfest trajectory is output every 0.05 a.u.
->>>>>>> d342da19
+.. [#f1] However outputting only every 0.5 a.u. does not work right now, the Ehrenfest trajectory is output every 0.05 a.u.